--- conflicted
+++ resolved
@@ -2,502 +2,8 @@
 import logging
 import os
 import sys
-<<<<<<< HEAD
 import time
 import urllib.request
-from datetime import datetime
-
-import SimpleITK as sitk
-import numpy as np
-import pydicom
-from pydicom.errors import InvalidDicomError
-from skimage import draw
-
-
-class Image:
-    def __init__(self, array, origin, spacing, direction, shape):
-        self.array = array
-        self.origin = origin
-        self.spacing = spacing
-        self.direction = direction
-        self.shape = shape
-
-    def save_as_nifti(self, instance, key):
-        if key.startswith('MASK_'):
-            key = key[5:]
-        output_path = os.path.join(instance.output_dir, instance.patient_number, key + '.nii.gz')
-        if not os.path.exists(os.path.dirname(output_path)):
-            os.makedirs(os.path.dirname(output_path))
-        img = sitk.GetImageFromArray(self.array)
-        img.SetOrigin(self.origin)
-        img.SetSpacing(self.spacing)
-        img.SetDirection(self.direction)
-        sitk.WriteImage(img, output_path)
-
-
-def list_folders_in_defined_range(folder_to_start, folder_to_stop, directory_path):
-    list_of_folders = []
-    for folder in os.listdir(directory_path):
-        if folder.isdigit():
-            folder = int(folder)
-            if int(folder_to_start) <= folder <= int(folder_to_stop):
-                list_of_folders.append(str(folder))
-
-    return list_of_folders
-
-
-def extract_nifti_image(instance, sitk_reader, key=None):
-
-    if key is None or key == 'IMAGE':
-        if os.path.isfile(os.path.join(instance.patient_folder, instance.nifti_image + '.nii.gz')):
-            sitk_reader.SetFileName(os.path.join(instance.patient_folder, instance.nifti_image + '.nii.gz'))
-        elif os.path.isfile(os.path.join(instance.patient_folder, instance.nifti_image + '.nii')):
-            sitk_reader.SetFileName(os.path.join(instance.patient_folder, instance.nifti_image + '.nii'))
-    elif key == 'ORIG_IMAGE':
-        if os.path.isfile(os.path.join(instance.patient_folder, instance.nifti_image_orig + '.nii.gz')):
-            sitk_reader.SetFileName(os.path.join(instance.patient_folder, instance.nifti_image_orig + '.nii.gz'))
-        elif os.path.isfile(os.path.join(instance.patient_folder, instance.nifti_image_orig + '.nii')):
-            sitk_reader.SetFileName(os.path.join(instance.patient_folder, instance.nifti_image_orig + '.nii'))
-    image = sitk_reader.Execute()
-    array = sitk.GetArrayFromImage(image)
-
-    return Image(array=array.astype(np.float64),
-                 origin=image.GetOrigin(),
-                 spacing=np.array(image.GetSpacing()),
-                 direction=image.GetDirection(),
-                 shape=image.GetSize())
-
-
-def extract_nifti_mask(instance, sitk_reader, mask, patient_image):
-    file_found = False
-
-    if os.path.isfile(os.path.join(instance.patient_folder, mask + '.nii.gz')):
-        file_found = True
-        sitk_reader.SetFileName(os.path.join(instance.patient_folder, mask + '.nii.gz'))
-    elif os.path.isfile(os.path.join(instance.patient_folder, mask + '.nii')):
-        file_found = True
-        sitk_reader.SetFileName(os.path.join(instance.patient_folder, mask + '.nii'))
-    if file_found:
-        image = sitk_reader.Execute()
-        array = sitk.GetArrayFromImage(image)
-
-        return file_found, Image(array=array.astype(np.float64),
-                                 origin=patient_image.origin,
-                                 spacing=patient_image.spacing,
-                                 direction=patient_image.direction,
-                                 shape=patient_image.shape
-                                 )
-    else:
-        return file_found, None
-
-
-def extract_dicom(dicom_dir, rtstract, modality, rtstruct_file='', selected_structures=None):
-    def parse_time(time_str):
-        for fmt in ('%H%M%S.%f', '%H%M%S', '%Y%m%d%H%M%S.%f'):
-            try:
-                return datetime.strptime(time_str, fmt)
-            except ValueError:
-                continue
-        raise ValueError(f"time data '{time_str}' does not match expected formats")
-
-    def generate(contours, dcm_im):
-        dimensions = dcm_im.GetSize()
-
-        initial_mask = sitk.Image(dimensions, sitk.sitkUInt8)
-        initial_mask.CopyInformation(dcm_im)
-
-        mask_array = sitk.GetArrayFromImage(initial_mask)
-        mask_array.fill(0)
-
-        for contour in contours:  # Removed tqdm from this line
-            if contour['type'].upper().replace('_', '').strip() not in ['CLOSEDPLANAR', 'INTERPOLATEDPLANAR',
-                                                                        'CLOSEDPLANARXOR']:
-                continue
-
-            points = contour['points']
-            transformed_points = np.array(
-                [dcm_im.TransformPhysicalPointToContinuousIndex((points['x'][i], points['y'][i], points['z'][i]))
-                 for i in range(len(points['x']))])
-
-            z_coord = int(round(transformed_points[0, 2]))
-            mask_layer = draw.polygon2mask([dimensions[0], dimensions[1]][::-1],
-                                           np.column_stack((transformed_points[:, 1], transformed_points[:, 0])))
-            updated_mask = np.logical_xor(mask_array[z_coord, :, :], mask_layer)
-            mask_array[z_coord, :, :] = np.where(updated_mask, 1, 0)
-
-        return mask_array
-
-    def process_rt_struct(file_path, selected_ROIs):  # , skip_contours=False):
-
-        def get_contour_coord(metadata, current_roi_sequence, skip_contours_bool=False):
-            contour_info = {
-                'name': getattr(metadata[current_roi_sequence.ReferencedROINumber], 'ROIName', 'unknown'),
-                'roi_number': current_roi_sequence.ReferencedROINumber,
-                'referenced_frame': getattr(metadata[current_roi_sequence.ReferencedROINumber],
-                                            'ReferencedFrameOfReferenceUID', 'unknown'),
-                'display_color': getattr(current_roi_sequence, 'ROIDisplayColor', [])
-            }
-
-            if not skip_contours_bool and hasattr(current_roi_sequence, 'ContourSequence'):
-                contour_info['sequence'] = [{
-                    'type': getattr(contour, 'ContourGeometricType', 'unknown'),
-                    'points': {
-                        'x': [contour.ContourData[i] for i in range(0, len(contour.ContourData), 3)],
-                        'y': [contour.ContourData[i + 1] for i in range(0, len(contour.ContourData), 3)],
-                        'z': [contour.ContourData[i + 2] for i in range(0, len(contour.ContourData), 3)]
-                    }
-                } for contour in current_roi_sequence.ContourSequence]
-
-            return contour_info
-
-        dicom_data = pydicom.read_file(file_path)
-        if not hasattr(dicom_data, 'StructureSetROISequence'):
-            raise InvalidDicomError()
-
-        contours_data = []
-        metadata_map = {data.ROINumber: data for data in dicom_data.StructureSetROISequence}
-
-        for roi_sequence in dicom_data.ROIContourSequence:
-            if 'ExtractAllMasks' in selected_ROIs:
-                contours_data.append(get_contour_coord(metadata_map, roi_sequence))
-
-            elif ('ExtractAllMasks' not in selected_ROIs
-                  and getattr(metadata_map[roi_sequence.ReferencedROINumber], 'ROIName', 'unknown')
-                  in selected_ROIs):
-
-                contours_data.append(get_contour_coord(metadata_map, roi_sequence))
-
-        return contours_data
-
-    def process_dicom_series(directory, imaging_modality):
-
-        # Function to check if a DICOM file is not an RT struct file
-        def is_not_rt_struct(dicom_path, uid):
-            try:
-                dcm = pydicom.dcmread(dicom_path, stop_before_pixels=True)
-                return dcm.SOPClassUID != uid
-            except InvalidDicomError:
-                return False
-
-        reader = sitk.ImageSeriesReader()
-        series_ids = reader.GetGDCMSeriesIDs(directory)
-        if not series_ids:
-            raise ValueError("No DICOM series found in the directory.")
-        file_names = reader.GetGDCMSeriesFileNames(directory, series_ids[0])
-
-        dicom_files = [f for f in os.listdir(directory) if (os.path.splitext(f)[-1] == '' or f.endswith('.dcm')) and
-                       is_not_rt_struct(os.path.join(directory, f), series_ids[0])]
-
-        ct_raw_intensity = []
-        slice_z_origin = []
-        HU_intercept = []
-        HU_slope = []
-
-        for dcm_file in dicom_files:
-            dicom_file_path = os.path.join(directory, dcm_file)
-            dicom = pydicom.dcmread(dicom_file_path)
-            if dicom.Modality in ['CT', 'PT', 'MR']:
-                pixel_spacing = dicom.PixelSpacing
-                slice_z_origin.append(float(dicom.ImagePositionPatient[2]))
-                if dicom.Modality == 'CT' and dicom.PixelRepresentation == 0:
-                    ct_raw_intensity.append(True)
-                    HU_intercept.append(float(dicom.RescaleIntercept))
-                    HU_slope.append(float(dicom.RescaleSlope))
-
-        slice_z_origin = sorted(slice_z_origin)
-        slice_thickness = abs(np.median([slice_z_origin[i] - slice_z_origin[i + 1]
-                                         for i in range(len(slice_z_origin) - 1)]))
-
-        reader.SetFileNames(file_names)
-        image = reader.Execute()
-
-        image.SetSpacing((float(pixel_spacing[0]), float(pixel_spacing[1]), float(slice_thickness)))
-
-        return image
-
-    def calculate_suv(dicom_file_path, min_acquisition_time):
-
-        ds = pydicom.dcmread(dicom_file_path)
-        units = ds.Units
-        injection_time = parse_time(ds.RadiopharmaceuticalInformationSequence[0].RadiopharmaceuticalStartTime)
-
-        if ds.DecayCorrection == 'START':
-            if 'PHILIPS' in ds.Manufacturer.upper():
-                acquisition_time = min_acquisition_time
-            elif 'SIEMENS' in ds.Manufacturer.upper() and units == 'BQML':
-                try:
-                    acquisition_time = parse_time(ds[(0x0071, 0x1022)].value).replace(year=injection_time.year,
-                                                                                      month=injection_time.month,
-                                                                                      day=injection_time.day)
-                except KeyError:
-                    acquisition_time = min_acquisition_time
-            elif 'GE' in ds.Manufacturer.upper() and units == 'BQML':
-                try:
-                    acquisition_time = parse_time(ds[(0x0009, 0x100d)].value).replace(year=injection_time.year,
-                                                                                      month=injection_time.month,
-                                                                                      day=injection_time.day)
-                except KeyError:
-                    acquisition_time = min_acquisition_time
-        elif ds.DecayCorrection == 'ADMIN':
-            acquisition_time = injection_time
-
-        patient_weight = float(ds.PatientWeight)
-        injected_dose = float(ds.RadiopharmaceuticalInformationSequence[0].RadionuclideTotalDose)
-
-        elapsed_time = (acquisition_time - injection_time).total_seconds()
-
-        half_life = float(ds.RadiopharmaceuticalInformationSequence[0].RadionuclideHalfLife)
-        decay_factor = np.exp(-1 * ((np.log(2) * elapsed_time) / half_life))
-
-        decay_corrected_dose = injected_dose * decay_factor
-
-        image_data = ds.pixel_array
-        activity_concentration = (image_data * ds.RescaleSlope) + ds.RescaleIntercept
-
-        if 'PHILIPS' in ds.Manufacturer.upper() and units == 'CNTS':
-            activity_concentration = activity_concentration * ds[(0x7053, 0x1009)].value
-
-        suv = activity_concentration / (decay_corrected_dose / (patient_weight * 1000))
-
-        suv = suv.T
-
-        return suv
-
-    def process_pet_dicom(pat_folder, suv_image):
-        intensity_array = np.zeros(suv_image.GetSize())
-        acquisition_time_list = []
-        for dicom_file in os.listdir(pat_folder):
-            dcm_data = pydicom.dcmread(os.path.join(pat_folder, dicom_file))
-            if dcm_data.Modality == 'PT':
-                acquisition_time_list.append(parse_time(dcm_data.AcquisitionTime))
-        min_acquisition_time = np.min(acquisition_time_list)
-        for dicom_file in os.listdir(pat_folder):
-            dcm_data = pydicom.dcmread(os.path.join(pat_folder, dicom_file))
-            if dcm_data.Modality == 'PT':
-                z_slice_id = int(dcm_data.InstanceNumber) - 1
-                intensity_array[:, :, z_slice_id] = calculate_suv(os.path.join(pat_folder, dicom_file),
-                                                                  min_acquisition_time)
-
-        # Flip from head to toe
-        intensity_array = np.flip(intensity_array, axis=2)
-
-        intensity_image = sitk.GetImageFromArray(intensity_array.T)
-        intensity_image.SetOrigin(suv_image.GetOrigin())
-        intensity_image.SetSpacing(np.array(suv_image.GetSpacing()))
-        intensity_image.SetDirection(np.array(suv_image.GetDirection()))
-
-        return intensity_image
-
-    if modality in ['CT', 'MR']:
-        dicom_image = process_dicom_series(dicom_dir, modality)
-
-    elif modality == 'PT':
-        dicom_image = process_pet_dicom(dicom_dir, process_dicom_series(dicom_dir, modality))
-
-    if rtstract:
-        rt_structs = process_rt_struct(rtstruct_file, selected_structures)
-
-        masks = {}
-        for rt_struct in rt_structs:
-            if 'ExtractAllMasks' in selected_structures:
-                if 'sequence' not in rt_struct:
-                    continue
-
-                mask = generate(rt_struct['sequence'], dicom_image)
-                masks[rt_struct['name']] = Image(array=mask,
-                                                 origin=dicom_image.GetOrigin(),
-                                                 spacing=np.array(dicom_image.GetSpacing()),
-                                                 direction=dicom_image.GetDirection(),
-                                                 shape=dicom_image.GetSize())
-
-            else:
-                if rt_struct['name'] in selected_structures:
-                    if 'sequence' not in rt_struct:
-                        continue
-
-                    mask = generate(rt_struct['sequence'], dicom_image)
-                    masks[rt_struct['name']] = Image(array=mask,
-                                                     origin=dicom_image.GetOrigin(),
-                                                     spacing=np.array(dicom_image.GetSpacing()),
-                                                     direction=dicom_image.GetDirection(),
-                                                     shape=dicom_image.GetSize())
-
-        return masks
-    else:
-        return Image(array=sitk.GetArrayFromImage(dicom_image),
-                     origin=dicom_image.GetOrigin(),
-                     spacing=np.array(dicom_image.GetSpacing()),
-                     direction=dicom_image.GetDirection(),
-                     shape=dicom_image.GetSize())
-
-
-def check_dicom_tags(directory, pat_index, logger, image_vol='3D'):
-    def parse_time(time_str):
-        for fmt in ('%H%M%S.%f', '%H%M%S', '%Y%m%d%H%M%S.%f'):
-            try:
-                return datetime.strptime(time_str, fmt)
-            except ValueError:
-                continue
-        logger.error(f"Time data '{time_str}' does not match expected formats")
-        raise ValueError(f"Time data '{time_str}' does not match expected formats")
-
-    def is_not_rt_struct(dicom_path):
-        try:
-            dcm = pydicom.dcmread(dicom_path, stop_before_pixels=True)
-            return dcm.Modality != 'RTSTRUCT'
-        except InvalidDicomError:
-            return False
-
-    for f in os.listdir(directory):
-        if os.path.splitext(f)[-1] != '':
-            if not f.endswith('.dcm'):
-                logger.warning(f'Patient {pat_index} contains not only DICOM files '
-                               f'but also other extentions, e.g. {os.path.splitext(f)[-1]}. '
-                               'Excluded from the analysis.')
-                return True
-
-    dicom_files = [f for f in os.listdir(directory) if (os.path.splitext(f)[-1] == '' or f.endswith('.dcm'))
-                   and is_not_rt_struct(os.path.join(directory, f))]
-
-    if image_vol == '3D':
-        slice_z_origin = []
-        for dcm_file in dicom_files:
-            dicom_file_path = os.path.join(directory, dcm_file)
-            dicom = pydicom.dcmread(dicom_file_path)
-            if dicom.Modality in ['CT', 'PT', 'MR']:
-                slice_z_origin.append(float(dicom.ImagePositionPatient[2]))
-        slice_z_origin = sorted(slice_z_origin)
-        slice_thickness = [abs(slice_z_origin[i] - slice_z_origin[i + 1])
-                           for i in range(len(slice_z_origin) - 1)]
-        for i in range(len(slice_thickness) - 1):
-            if abs((slice_thickness[i] - slice_thickness[i + 1])) > 10 ** (-3):
-                logger.warning(f'Patient {pat_index} is excluded from the analysis'
-                               ' due to the inconsistent z-spacing. Absolute deviation is more than 0.001 mm.')
-                return True
-
-    acquisition_time_list = []
-    for dcm_file in dicom_files:
-        dicom_file_path = os.path.join(directory, dcm_file)
-        dicom = pydicom.dcmread(dicom_file_path)
-        if dicom.Modality == 'PT':
-            acquisition_time_list.append(parse_time(dicom.AcquisitionTime))
-    time_mismatch = False
-    for dcm_file in dicom_files:
-        dicom_file_path = os.path.join(directory, dcm_file)
-        dicom = pydicom.dcmread(dicom_file_path)
-        if dicom.Modality == 'PT':
-            try:
-                pat_weight = dicom[(0x0010, 0x1030)].value
-                if float(pat_weight) < 1:
-                    logger.warning(
-                        f"For the patient {pat_index} the patient's weight tag (0071, 1022) contains weight < 1kg."
-                        'Patient is excluded from the analysis.')
-                    return True
-
-            except KeyError:
-                logger.warning(
-                    f"For the patient {pat_index} the patient's weight tag (0071, 1022) is not present." 
-                    'Patient is excluded from the analysis.')
-                return True
-            if 'DECY' not in dicom[(0x0028, 0x0051)].value or 'ATTN' not in dicom[(0x0028, 0x0051)].value:
-                logger.warning(
-                    f"For the patient {pat_index}, in DICOM tag (0028, 0051) either no "
-                    "'DECY' (decay correction) or 'ATTN' (attenuation correction) "
-                    'Patient is excluded from the analysis.')
-                return True
-
-            if dicom.Units == 'BQML':
-                injection_time = parse_time(
-                    dicom.RadiopharmaceuticalInformationSequence[0].RadiopharmaceuticalStartTime)
-                if dicom.DecayCorrection == 'START':
-                    if 'PHILIPS' in dicom.Manufacturer.upper():
-                        acquisition_time = np.min(acquisition_time_list)
-                    elif 'SIEMENS' in dicom.Manufacturer.upper():
-                        try:
-                            acquisition_time = parse_time(dicom[(0x0071, 0x1022)].value).replace(
-                                year=injection_time.year,
-                                month=injection_time.month,
-                                day=injection_time.day)
-                            if (acquisition_time != np.min(acquisition_time_list)
-                                    or acquisition_time != parse_time(dicom.SeriesTime) and not time_mismatch):
-                                time_mismatch = True
-                                logger.warning(f'For the patient {pat_index} there is a mismatch between the earliest '
-                                               'acquisition time, series time and Siemens private tag (0071, 1022). '
-                                               'Time from the Siemens private tag was used.')
-                        except KeyError:
-                            acquisition_time = np.min(acquisition_time_list)
-                            if not time_mismatch:
-                                time_mismatch = True
-                                logger.warning(f'For the patient {pat_index} private Siemens tag (0071, 1022)'
-                                               ' is not present. The earliest of all acquisition times was used.')
-                            if acquisition_time != parse_time(dicom.SeriesTime) and not time_mismatch:
-                                time_mismatch = True
-                                logger.warning(f'For the patient {pat_index} a mismatch present between the earliest '
-                                               'acquisition time and series time. Earliest acquisition time was used.')
-                    elif 'GE' in dicom.Manufacturer.upper():
-                        try:
-                            acquisition_time = parse_time(dicom[(0x0009, 0x100d)].value).replace(
-                                year=injection_time.year,
-                                month=injection_time.month,
-                                day=injection_time.day)
-                            if (acquisition_time != np.min(acquisition_time_list)
-                                    or acquisition_time != parse_time(dicom.SeriesTime) and not time_mismatch):
-                                time_mismatch = True
-                                logger.warning(f'For the patient {pat_index} a mismatch present between '
-                                               'the earliest acquisition time, series time, and GE private tag. '
-                                               'Time from the GE private tag was used.')
-                        except KeyError:
-                            acquisition_time = np.min(acquisition_time_list)
-                            if not time_mismatch:
-                                time_mismatch = True
-                                logger.warning(f'For the patient {pat_index} private GE tag (0009, 100d)'
-                                               ' is not present. The earliest of all acquisition times was used.')
-                            if acquisition_time != parse_time(dicom.SeriesTime) and not time_mismatch:
-                                time_mismatch = True
-                                logger.warning(f'For the patient {pat_index} a mismatch present between the earliest '
-                                               'acquisition time and series time. Earliest acquisition time was used.')
-                    else:
-                        logger.warning(f'For the patient {pat_index} the unknown PET scaner manufacturer is present. '
-                                       'Z-Rad only supports Philips, Siemens, and GE.')
-                        return True
-
-                elif dicom.DecayCorrection == 'ADMIN':
-                    acquisition_time = injection_time
-
-                else:
-                    logger.warning(
-                        f'For the patient {pat_index} the unsupported Decay Correction {dicom.DecayCorrection} '
-                        'is present. Only supported are "START" and "ADMIN". '
-                        'Patient is excluded from the analysis.')
-                    return True
-                elapsed_time = (acquisition_time - injection_time).total_seconds()
-                if elapsed_time < 0:
-                    logger.warning(f'Patient {pat_index} is excluded from the analysis '
-                                   'due to the negative time difference in the decay factor.')
-                    return True
-                elif elapsed_time > 0 and abs(elapsed_time) < 1800 and dicom.DecayCorrection != 'ADMIN':
-                    logger.warning(f'Only {abs(elapsed_time) / 60} minutes after the injection')
-            elif dicom.Units == 'CNTS' and 'PHILIPS' in dicom.Manufacturer.upper():
-                try:
-                    activity_scale_factor = dicom[(0x7053, 0x1009)].value
-                    print(activity_scale_factor)
-                    if activity_scale_factor == 0.0:
-                        logger.warning(
-                            f'Patient {pat_index} is excluded, Philips private activity scale factor (7053, 1009) = 0.'
-                            '(PET units CNTS)')
-                        return True
-                except KeyError:
-                    logger.warning(
-                        f'Patient {pat_index} is excluded, Philips private activity scale factor '
-                        '(7053, 1009) is missing. (PET units CNTS)')
-                    return True
-            else:
-                logger.warning(f'Patient {pat_index} is excluded, only supported PET Units are "BQML" for Philips, '
-                               'Siemens and GE or "CNTS" for Philips')
-                return True
-    return False
-=======
->>>>>>> 5bf248ce
 
 
 def get_logger(logger_date_time):
