import logging
import os
from glob import glob
from os import path, makedirs, listdir, rmdir
from os.path import isfile, join
from shutil import copyfile

import numpy as np
import pydicom as dc
from pydicom.filereader import InvalidDicomError
from scipy.interpolate import interp1d
from tqdm import tqdm

from resize_interpolate_roi import InterpolateROI


class ResizeTexture(object):
    """Class to resize images and listed structures to a resolution defined by user and saved the results as dicom file
    inp_resolution – resolution defined by user
    inp_struct – list of structure names to be resized
    inp_mypath_load – path with the data to be resized
    inp_mypath_save – path to save resized data
    image_type – image modality
    begin – start number
    stop – stop number
    dim - dimension for resizing
    """

    def __init__(self, inp_resolution, interpolation_type, inp_struct, inp_mypath_load, inp_mypath_save, image_type,
                 begin, stop, cropInput, dim):
        self.logger = logging.getLogger("Resize_Texture")
        self.interpolation_alg = interpolation_type
        self.resolution = float(inp_resolution)
        if self.resolution < 1.:  # set a round factor for slice position
            self.round_factor = 3
        else:
            self.round_factor = 3
        self.cropStructure = cropInput
        self.dim = dim
        self.list_structure = inp_struct

        self.mypath_load = inp_mypath_load  # + os.sep
        self.mypath_s = inp_mypath_save  # + os.sep
        self.UID = '2030'  # UID for new images
        self.image_type = image_type

        self.list_dir = [str(f) for f in range(begin, stop + 1)]  # list of directories to be analyzed
        self.resize()

        # if there were non dicom files save file
        if len(self.listDicomProblem) != 0:
            config = open(self.mypath_s + os.sep + 'dicom_problem.txt', 'w')
            for i in self.listDicomProblem:
                config.write(i + '\n')
            config.close()

    def resize(self):
        """resize image and structure"""

        wrongROI = []
        lista_voi = []  # problems with VOI
        emptyROI = []  # empty contour for one of the structures
        self.listDicomProblem = []  # cannot open as dicom
        error = []
        for name in tqdm(self.list_dir):
            try:
                self.logger.info('Patient ' + str(name))
                mypath_file = self.mypath_load + name + os.sep  # go to subfolder for given patient
                mypath_save = self.mypath_s + name + os.sep  # create subfolder for given patient
                try:
                    makedirs(mypath_save)
                except OSError:
                    if not path.isdir(mypath_save):
                        raise

                if self.image_type == 'CT':
                    UID_t = ['1.2.840.10008.5.1.4.1.1.2', '1.2.840.10008.5.1.4.1.1.2.1']  # CT and contrast-enhanced CT
                elif self.image_type == 'PET':
                    UID_t = ['1.2.840.10008.5.1.4.1.1.20', 'Positron Emission Tomography Image Storage',
                             '1.2.840.10008.5.1.4.1.1.128']
                elif self.image_type == 'MR':
                    UID_t = ['1.2.840.10008.5.1.4.1.1.4']

                # resize standard modalities: CT, PET and MR
                if self.image_type not in ['CTP', 'IVIM']:
                    onlyfiles = []

                    for f in listdir(mypath_file):
                        try:
                            # read only dicoms of certain modality
                            if isfile(join(mypath_file, f)) and dc.read_file(mypath_file + f).SOPClassUID in UID_t:
                                # sort files by slice position
                                onlyfiles.append((round(float(dc.read_file(mypath_file + os.sep + f).ImagePositionPatient[2]), self.round_factor), f))
                        except InvalidDicomError:  # not a dicom file
                            self.listDicomProblem.append(name + ' ' + f)
                            pass

                    onlyfiles.sort()  # sort and take only file names
                    for i in range(len(onlyfiles)):
                        onlyfiles[i] = onlyfiles[i][1]

                    # data needed to decode images
                    self.logger.info("First found image filename: " + onlyfiles[0])
                    CT = dc.read_file(mypath_file + onlyfiles[0])  # example image
                    position = CT.PatientPosition  # HFS or FFS
                    xCTspace = float(CT.PixelSpacing[1])  # XY resolution
                    yCTspace = float(CT.PixelSpacing[0])  # XY resolution
                    xct = float(CT.ImagePositionPatient[0])  # x position of top left corner
                    yct = float(CT.ImagePositionPatient[1])  # y position of top left corner

                    columns = CT.Columns  # number of columns
                    rows = CT.Rows  # number of rows

                    if self.cropStructure["ct_path"] == "":
                        # new grid of X for interpolation
                        new_gridX = np.arange(round(xct, 10), round(xct + xCTspace * columns, 10), self.resolution)
                        # original grid of X
                        old_gridX = np.arange(round(xct, 10), round(xct + xCTspace * columns, 10), xCTspace)
                        # new grid of Y for interpolation
                        new_gridY = np.arange(round(yct, 10), round(yct + yCTspace * rows, 10), self.resolution)
                        # original grid of Y
                        old_gridY = np.arange(round(yct, 10), round(yct + yCTspace * rows, 10), yCTspace)

                    elif self.cropStructure["ct_path"] != "":

                        self.logger.info("Start Shifting Matrix to adjust for Image Corner differences")
                        CTfiles = glob(self.cropStructure["ct_path"] + os.sep + name + os.sep + "*dcm")
                        cropCT = dc.read_file(CTfiles[0])  # take one ct slices to extract image origin
                        if "RTST" in cropCT.Modality:
                            cropCT = dc.read_file(CTfiles[1])
                        crop_corner_x = float(cropCT.ImagePositionPatient[0])  # x position of top left corner
                        crop_corner_y = float(cropCT.ImagePositionPatient[1])  # y position of top left corner
                        self.logger.info("x_ct_old" + str(xct))
                        self.logger.info("y_ct_old" + str(yct))
                        self.logger.info("x_ct_new" + str(crop_corner_x))
                        self.logger.info("y_ct_new" + str(crop_corner_y))
                        # new grid of X for interpolation
                        new_gridX = np.arange(round(crop_corner_x, 10), round(crop_corner_x + xCTspace * columns, 10), self.resolution)
                        # original grid of X
                        old_gridX = np.arange(round(xct, 10), round(xct + xCTspace * columns, 10), xCTspace)
                        # new grid of Y for interpolation
                        new_gridY = np.arange(round(crop_corner_y, 10), round(crop_corner_y + yCTspace * rows, 10), self.resolution)
                        # original grid of Y
                        old_gridY = np.arange(round(yct, 10), round(yct + yCTspace * rows, 10), yCTspace)

                    self.logger.info("length of rows {} and columns {} in dicom".format(rows, columns))
                    self.logger.info("shape of old gridX " + str(old_gridX.shape))
                    self.logger.info("shape of old gridY " + str(old_gridY.shape))
                    if len(old_gridX) > columns:  # due to rounding
                        old_gridX = old_gridX[:columns]
                    if len(old_gridY) > rows:  # due to rounding
                        old_gridY = old_gridY[:rows]

                    new_rows = len(new_gridY)  # number of new rows
                    new_columns = len(new_gridX)  # number of new columns

                    IM = []  # list of images
                    slices = []  # list of slices
                    for k in onlyfiles:  # go over DICOM files
                        CT = dc.read_file(mypath_file + k)
                        slices.append(round(float(CT.ImagePositionPatient[2]), self.round_factor))

                        # read image data
                        data = CT.PixelData  # imaging data
                        bits = str(CT.BitsAllocated)
                        sign = int(CT.PixelRepresentation)

                        if sign == 1:
                            bits = 'int' + bits
                        elif sign == 0:
                            bits = 'uint' + bits

                        if self.image_type == 'PET':
                            data16 = np.array(np.fromstring(data, dtype=bits))  # converting to decimal
                            data16 = data16 * float(CT.RescaleSlope) + float(CT.RescaleIntercept)
                        else:
                            # converting to decimal, for CT no intercept as it is the same per image
                            data16 = np.array(np.fromstring(data, dtype=bits))
                        # recalculating for rows x columns
                        try:
                            a = np.reshape(data16, (rows, columns))
                        except ValueError:
                            import pdb; pdb.set_trace()
                        del data
                        del data16
                        # interpolate XY
                        b_new = np.zeros((len(old_gridY), len(new_gridX)))
                        for j in range(len(a)):  # interpolate in x direction (each row)

                            f = interp1d(old_gridX, a[j], kind=self.interpolation_alg, fill_value="extrapolate")
                            b_new[j]=f(new_gridX)
                        a_new = np.zeros((len(new_gridY), len(new_gridX)))
                        for j in range(len(b_new[0])):
                            f = interp1d(old_gridY, b_new[:,j], kind=self.interpolation_alg, fill_value="extrapolate")
                            a_new[:,j]=f(new_gridY)

                        del b_new
                        del a
                        IM.append(a_new)
                        del a_new

                    if self.dim == "2D" or self.dim == "2D_singleSlice":
                        # skip z interpolation if dim = 2D
                        new_image = np.array(IM)
                    else:
                        # define z interpolation grid
                        IM = np.array(IM)
                        sliceThick = round(abs(slices[0] - slices[1]), self.round_factor)
                        # check slice sorting,for the interpolation function one need increasing slice position
                        if slices[1] - slices[0] < 0:
                            new_gridZ = range(slices[-1], slices[0] + sliceThick, self.resolution)
                            old_gridZ = range(slices[-1], slices[0] + sliceThick, sliceThick)
                            Image = IM.copy()
                            for j in range(len(IM)):
                                IM[j] = Image[-j - 1]
                            del Image
                        else:
                            new_gridZ = np.arange(slices[0], slices[-1] + sliceThick, self.resolution)
                            old_gridZ = np.arange(slices[0], slices[-1] + sliceThick, sliceThick)
                        self.logger.info('new grid Z ' + str(len(new_gridZ)))
                        self.logger.info(" " + ", ".join(map(str, new_gridZ)))
                        self.logger.info('old grid Z ' + str(len(old_gridZ)))
                        self.logger.info(" " + ", ".join(map(str, old_gridZ)))
                        self.logger.info("new rows and cols {}, {}".format(new_rows, new_columns))
                        new_image = np.zeros(
                            (len(new_gridZ), new_rows, new_columns))  # matrix with zeros for the new image
                        # interpolate in z direction
                        try:
                            for x in range(new_columns):
                                for y in range(new_rows):
                                    f = interp1d(old_gridZ, IM[:, y, x], kind=self.interpolation_alg, fill_value="extrapolate")
                                    new_image[:, y, x] = f(new_gridZ)

                        except ValueError:
                            if slices[1] - slices[0] < 0:
                                slices_r = np.array(slices).copy()
                                slices_r = list(slices_r)
                                slices_r.reverse()
                                old_gridZ = np.array(slices_r)
                            else:
                                old_gridZ = np.array(slices)
                            for x in range(new_columns):
                                for y in range(new_rows):
                                    f = interp1d(old_gridZ, IM[:, y, x], kind=self.interpolation_alg, fill_value="extrapolate")
                                    new_image[:, y, x] = f(new_gridZ)

                    # check if all dicom tags are valid
                    CT = dc.read_file(mypath_file + onlyfiles[0])
                    invalid_tags = []
                    key = list(CT.keys())
                    for ki in key:
                        try:
                            CT[ki].VR
                        except KeyError:
                            invalid_tags.append(ki)

                    for ki in invalid_tags:
                        wrongROI.append(name + ' invalid tag' + str(ki))

                    # save interpolated images
                    for im in range(len(new_image)):
                        im_nr = int(
                            im * float(len(onlyfiles)) / len(new_image))  # choose an original dicom file to be modify
                        CT = dc.read_file(mypath_file + onlyfiles[im_nr])  # read file to be modified
                        for ki in invalid_tags:
                            del CT[ki]
<<<<<<< HEAD
                        # change UID so it is treated as new image
                        CT.FrameOfReferenceUID = CT.FrameOfReferenceUID[:-2] + self.UID
=======
                        CT.SeriesDescription = self.interpolation_alg # to save information about used intrepolation
                        CT.FrameOfReferenceUID = CT.FrameOfReferenceUID[:-2] + self.UID  # change UID so it is treated as new image
>>>>>>> baa7579d
                        CT.SeriesInstanceUID = CT.SeriesInstanceUID[:-2] + self.UID
                        CT.SOPInstanceUID = CT.SOPInstanceUID[:-1] + self.UID + str(im)
                        CT.Columns = new_columns  # adapt columns
                        CT.Rows = new_rows  # adapt rows
                        CT.PixelSpacing[0] = str(self.resolution)  # adapt XY resolution
                        CT.PixelSpacing[1] = str(self.resolution)
                        if self.dim == "3D":
                            CT.sliceThick = str(self.resolution)  # adapt slice thickness
                            # adapt slice location tag if exists (in 3D)
                            try:
                                if position == 'FFS':
                                    CT.SliceLocation = str(-new_gridZ[im])  # minus comes from the standard
                                else:
                                    CT.SliceLocation = str(new_gridZ[im])
                            except AttributeError:
                                pass
                            # adapt patient position tag for new z position of the image
                            CT.ImagePositionPatient[2] = str(new_gridZ[im])
                        # for PET images, calculate new slope and intercept
                        if self.image_type == 'PET':
                            vmax = int(np.max(new_image[im]) + 1)
                            if bits[0] == 'u':
                                rslope = float(vmax) / (2 ** int(CT.BitsAllocated))  # 16 bits
                            else:
                                rslope = float(vmax) / (2 ** (int(CT.BitsAllocated) - 1))  # 16 bits
                            new_image[im] = new_image[im] / rslope
                            CT.RescaleSlope = round(rslope, 5)
                            CT.RescaleIntercept = 0
                            array = np.array(new_image[im], dtype=bits)
                            CT.LargestImagePixelValue = np.max(array)
                            CT[0x28, 0x107].VR = 'US'
                        else:
                            array = np.array(new_image[im], dtype=bits)
                        data = array.tostring()  # convert to string
                        CT.PixelData = data  # data pixel data to new image
                        if self.cropStructure["ct_path"] != "":
                            CT.ImagePositionPatient[0] = crop_corner_x
                            CT.ImagePositionPatient[1] = crop_corner_y
                            # CT.ImagePositionPatient[2] = zct
                        # try:
                        CT.save_as(mypath_save + 'image' + str(im + 1) + '.dcm')  # save image
                        # except KeyError:
                        #    print "images cannot be saved, irregular Dicom Tag found"
                        #    wrongROI.append(name)

                    del new_image
                    del CT
                    del onlyfiles

                elif self.image_type == 'IVIM':
                    maps_list = ['DSlow2', 'DFast2', 'F2']

                    for ivim_map in maps_list:
                        try:
                            makedirs(mypath_save + ivim_map)
                        except OSError:
                            if not path.isdir(mypath_save):
                                raise

                        mypath_ivim = mypath_file + ivim_map + os.sep  # IVIM subtype
                        # read all files in
                        onlyfiles = [f for f in listdir(mypath_ivim) if isfile(join(mypath_ivim, f))]

                        for i in range(len(onlyfiles)):
                            onlyfiles[i] = (float(dc.read_file(mypath_ivim + onlyfiles[i]).ImagePositionPatient[2]), onlyfiles[i])

                        # sorting the files according to theirs slice position
                        onlyfiles.sort()
                        for i in range(len(onlyfiles)):
                            onlyfiles[i] = onlyfiles[i][1]

                        CT = dc.read_file(mypath_ivim + onlyfiles[0])  # example image
                        position = CT.PatientPosition  # HFS or FFS
                        xCTspace = float(CT.PixelSpacing[1])  # XY resolution
                        yCTspace = float(CT.PixelSpacing[0])  # XY resolution
                        xct = float(CT.ImagePositionPatient[0])  # x position of top left corner
                        yct = float(CT.ImagePositionPatient[1])  # y position of top left corner
                        columns = CT.Columns  # number of columns
                        rows = CT.Rows  # number of rows
                        # new grid of X for interpolation
                        new_gridX = np.arange(xct, xct + xCTspace * columns, self.resolution)
                        # original grid of X
                        old_gridX = np.arange(xct, xct + xCTspace * columns, xCTspace)
                        # new grid of Y for interpolation
                        new_gridY = np.arange(yct, yct + yCTspace * rows, self.resolution)
                        # original grid of Y
                        old_gridY = np.arange(yct, yct + yCTspace * rows, yCTspace)

                        if len(old_gridX) > columns:  # due to rounding
                            old_gridX = old_gridX[:-1]
                            old_gridY = old_gridY[:-1]

                        new_rows = len(new_gridY)  # number of new rows
                        new_columns = len(new_gridX)  # number of new columns

                        IM = []  # list of images
                        slices = []  # list of slices
                        for k in onlyfiles:  # list of slices
                            CT = dc.read_file(mypath_ivim + k)
                            slices.append(round(float(CT.ImagePositionPatient[2]), self.round_factor))

                            # read image data
                            data = CT.PixelData
                            data16 = np.array(np.fromstring(data, dtype=np.int16))  # converting to decimal
                            # recalculating for rows x columns
                            a = np.reshape(data16, (rows, columns))
                            del data
                            del data16

                            # interpolate XY
                            b_new = np.zeros((len(old_gridY), len(new_gridX)))
                            for j in range(len(a)):
                                f = interp1d(old_gridX, a[j], kind=self.interpolation_alg, fill_value="extrapolate")
                                b_new[j]=f(new_gridX)

                            a_new = np.zeros((len(new_gridY), len(new_gridX)))
                            for j in range(len(b_new[0])):
                                f = interp1d(old_gridY, b_new[j], kind=self.interpolation_alg, fill_value="extrapolate")
                                a_new[:, j] = f(new_gridY)

                            del b_new
                            del a
                            IM.append(a_new)
                            del a_new

                        if self.dim == "2D":
                            # skip z interpolation if dim = 2D
                            new_image = np.array(IM)
                        else:
                            # define z interpolation grid
                            IM = np.array(IM)
                            sliceThick = round(abs(slices[0] - slices[1]), self.round_factor)
                            # check slice sorting,for the interpolation function one need increasing slice position
                            if slices[1] - slices[0] < 0:
                                new_gridZ = np.arange(slices[-1], slices[0] + sliceThick, self.resolution)
                                old_gridZ = np.arange(slices[-1], slices[0] + sliceThick, sliceThick)
                                Image = IM.copy()
                                for j in range(len(IM)):
                                    IM[j] = Image[-j - 1]
                                del Image
                            else:
                                new_gridZ = np.arange(slices[0], slices[-1] + sliceThick, self.resolution)
                                old_gridZ = np.arange(slices[0], slices[-1] + sliceThick, sliceThick)
                            self.logger.info('new grid Z ' + ", ".join(map(str, new_gridZ)))
                            self.logger.info('old grid Z '+ ", ".join(map(str, old_gridZ)))

                            # matrix with zeros for the new image
                            new_image = np.zeros((len(new_gridZ), new_rows, new_columns))
                            # interpolate in z direction
                            try:
                                for x in range(new_columns):
                                    for y in range(new_rows):
                                        f = interp1d(old_gridZ, IM[:, y, x], kind=self.type_of_int, fill_value="extrapolate")
                                        new_image[:, y, x] = f(new_gridZ)

                            except ValueError:
                                if slices[1] - slices[0] < 0:
                                    slices_r = np.array(slices).copy()
                                    slices_r = list(slices_r)
                                    slices_r.reverse()
                                    old_gridZ = np.array(slices_r)
                                else:
                                    print('tu')
                                    old_gridZ = np.array(slices)
                                for x in range(new_columns):
                                    for y in range(new_rows):
                                        f = interp1d(old_gridZ, IM[:,y,x], kind=self.interpolation_alg, fill_value="extrapolate")
                                        new_image[:,y,x]=f(new_gridZ)
                        # save interpolated images
                        for im in range(len(new_image)):
                            # choose an original dicom file to be modify
                            im_nr = int(im * float(len(onlyfiles)) / len(new_image))
                            CT = dc.read_file(mypath_ivim + onlyfiles[im_nr])  # read file to be modified
                            # change UID so it is treated as new image
                            CT.FrameOfReferenceUID = CT.FrameOfReferenceUID[:-2] + self.UID
                            CT.SeriesInstanceUID = CT.SeriesInstanceUID[:-2] + self.UID
                            CT.SOPInstanceUID = CT.SOPInstanceUID[:-1] + self.UID + str(im)
                            CT.Columns = new_columns  # adapt columns
                            CT.Rows = new_rows  # adapt rows
                            CT.PixelSpacing[0] = str(self.resolution)  # adapt XY resolution
                            CT.PixelSpacing[1] = str(self.resolution)
                            if self.dim == "3D":
                                CT.sliceThick = str(self.resolution)  # adapt slice thickness
                                # adapt slice location tag if exists
                                try:
                                    if position == 'FFS':
                                        CT.SliceLocation = str(-new_gridZ[im])  # minus comes from the standard
                                    else:
                                        CT.SliceLocation = str(new_gridZ[im])
                                except AttributeError:
                                    pass
                                # adapt patient position tag for new z position of the image
                                CT.ImagePositionPatient[2] = str(new_gridZ[im])
                            array = np.array(new_image[im], dtype=np.int16)
                            data = array.tostring()  # convert to string
                            CT.PixelData = data  # data pixel data to new image

                            CT.save_as(mypath_save + ivim_map + os.sep + 'image' + str(im + 1) + '.dcm')  # save image
                        del new_image
                        del CT
                        del onlyfiles

                # ------------------------------------------------------------------------------------------------------
                # resize structure
                self.logger.info("Resize structure Set for texture")
                RS_UID = ['1.2.840.10008.5.1.4.1.1.481.3', 'RT Structure Set Storage']  # structure set

                rs = []
                for f in listdir(mypath_file):
                    try:
                        # read only dicoms of certain modality
                        if isfile(join(mypath_file, f)) and dc.read_file(mypath_file + f).SOPClassUID in RS_UID:
                            rs.append(f)
                    except InvalidDicomError:  # not a dicom file
                        pass

                resize_rs = True
                if len(rs) != 1:
                    resize_rs = False
                else:
                    rs_name = mypath_file + rs[0]

                if not resize_rs:  # if there is no RS or too many RS files change folder name
                    os.rename(mypath_save[:-1], mypath_save[:-1] + '_noRS')
                else:
                    # the resize structure is not necessary in 2D interpolation. go on with next patient-folder
                    if self.dim == "2D" or self.dim == "2D_singleSlice":
                        # copy structure file into new resize folder
                        copyfile(join(rs_name), join(mypath_save, rs[0]))
                        continue  # structure will not be resized

                    rs = dc.read_file(rs_name)  # read rs

                    list_organs = []  # ROI (name, number)
                    list_organs_names = []  # ROI names
                    for j in range(len(rs.StructureSetROISequence)):
                        list_organs.append([rs.StructureSetROISequence[j].ROIName, rs.StructureSetROISequence[j].ROINumber])
                        list_organs_names.append(rs.StructureSetROISequence[j].ROIName)

                    change_struct = []  # structure to be resized and which are available in RS
                    for j in self.list_structure:
                        if j in list_organs_names:
                            change_struct.append(j)

                    structure_nr_to_save = []
                    for s in range(len(change_struct)):
                        self.logger.info('processing structure: ' + change_struct[s])
                        try:
                            # read contour points for given structure
                            # M - 3D matrix filled with 1 inside contour and 0 outside
                            # xmin - minimum value of x in the contour
                            # ymin - minimum value of y in the contour
                            # st_nr - number of the ROI of the defined name
                            M, xmin, ymin, st_nr = InterpolateROI().structures(rs_name, change_struct[s], slices, xct,
                                                                               yct, xCTspace, yCTspace, len(slices),
                                                                               self.round_factor)

                            # rounding new patient position to the defined precision
                            contour = []  # list of contour points
                            insertedZ = []  # list of contour slices already inserted for the given ROI
                            for gz in range(len(new_gridZ)):
                                new_gridZ[gz] = round(new_gridZ[gz], self.round_factor)
                            for n_s in range(len(M) - 1):  # n_s slice number
                                # if two consecutive slices not empty - interpolate
                                if (M[n_s] != []) and (M[n_s + 1] != []):
                                    if self.round_factor == 2:
                                        # create an interpolation grid between those slices
                                        zi = np.linspace(old_gridZ[n_s], old_gridZ[n_s + 1], int(sliceThick / 0.01) + 1)
                                        # round interpolation grid according to specified precision
                                        for gz in range(len(zi)):
                                            zi[gz] = round(zi[gz], self.round_factor)
                                        # interpolate, X list of x positions of the interpolated contour, Y list of y
                                        # positions of the interpolated contour , interpolation type  texture find
                                        # polygon encompassing the sturcture
                                        X, Y = InterpolateROI().interpolate(self.interpolation_alg, M[n_s], M[n_s + 1], np.linspace(0, 1, int(sliceThick / 0.01) + 1), 'texture')
                                    elif self.round_factor == 3:
                                        # create an interpolation grid between those slices
                                        zi = np.linspace(old_gridZ[n_s], old_gridZ[n_s + 1], int(sliceThick / 0.001) + 1)

                                        # round interpolation grid according to specified precision
                                        for gz in range(len(zi)):
                                            zi[gz] = round(zi[gz], self.round_factor)
                                        # interpolate, X list of x positions of the interpolated contour, Y list of y
                                        # positions of the interpolated contour, interpolation type  texture find
                                        # polygon encompassing the sturcture
                                        X, Y = InterpolateROI().interpolate(self.interpolation_alg, M[n_s], M[n_s + 1], np.linspace(0, 1, int(sliceThick / 0.001) + 1), 'texture')
                                    # check which position in the interpolation grid corresponds to the new slice
                                    # position
                                    for i in range(len(zi)):
                                        # insertedZ gathers all slice positions which are already filled in case that
                                        # slice position is on the ovelap of two slices from orignal
                                        if zi[i] in new_gridZ and zi[i] not in insertedZ:
                                            insertedZ.append(zi[i])
                                            for j in range(len(X[i])):  # substructures in the slice
                                                l = np.zeros((3 * len(X[i][j])))
                                                # this needs to be new position for structure!
                                                if self.cropStructure["ct_path"] != "":
                                                    xct = crop_corner_x
                                                    yct = crop_corner_y
                                                # convert to the original coordinates in mm
                                                l[::3] = (X[i][j] + xmin) * xCTspace + xct
                                                # convert to the original coordinates in mm
                                                l[1::3] = (Y[i][j] + ymin) * yCTspace + yct
                                                # convert to the original coordinates in mm
                                                l[2::3] = round(zi[i], self.round_factor)
                                                l.round(self.round_factor)
                                                # convert to string
                                                li = [str(round(ci, self.round_factor)) for ci in l]
                                                contour.append(li)  # add to contour list
                                                del l
                                                del li

                            # search for ROI number I'm interested in
                            st_nr = 1000000
                            for j in range(len(list_organs)):
                                if list_organs[j][0] == change_struct[s]:
                                    for k in range(len(rs.ROIContourSequence)):
                                        if rs.ROIContourSequence[k].ReferencedROINumber == list_organs[j][1]:
                                            st_nr = k
                                            break
                            self.logger.info('corresponding ROI number: ' + str(st_nr))
                            structure_nr_to_save.append(rs.ROIContourSequence[st_nr].ReferencedROINumber)

                            rs.StructureSetROISequence[st_nr].ROIName = change_struct[s]

                            # modify the rs file, replace old contour sequence with the new one
                            for j in range(len(contour)):
                                try:
                                    rs.ROIContourSequence[st_nr].ContourSequence[j].ContourData = contour[j]
                                    nr = len(contour[j]) // 3  #number of points
                                    rs.ROIContourSequence[st_nr].ContourSequence[j].NumberOfContourPoints = str(nr)
                                except IndexError:  # if the new contour is a longer sequence
                                    a = dc.dataset.Dataset()
                                    a.add_new((0x3006,0x42), 'CS', 'CLOSED_PLANAR')
                                    a.add_new((0x3006,0x46), 'IS', str(len(contour[j])//3))
                                    a.add_new((0x3006,0x48), 'IS', str(j))  # sequence element number
                                    a.add_new((0x3006,0x50), 'DS', contour[j])
                                    rs.ROIContourSequence[st_nr].ContourSequence.append(a)
                            # delete the sequence elements if the original sequence was longer than interpolated
                            for j in range(len(contour), len(rs.ROIContourSequence[st_nr].ContourSequence)):
                                del rs.ROIContourSequence[st_nr].ContourSequence[-1]

                            self.logger.info('length of new contour: ' + str(len(contour)))
                            self.logger.info('length of new contour sequence: ' + str(len(rs.ROIContourSequence[st_nr].ContourSequence)))
                            self.logger.info('the numbers above should be the same')
                        except IndexError:
                            emptyROI.append(name + '    ' + change_struct[s])
                            pass

                    # delete structures which were not resized
                    # modify separately just to be sure that sorting is correct ROIContourSequence,
                    # RTROIObservationsSequence, StructureSetROISequence
                    # ROIContourSequence
                    nr_del = []
                    for i in range(len(rs.ROIContourSequence)):
                        if rs.ROIContourSequence[i].ReferencedROINumber not in structure_nr_to_save:
                            nr_del.append(i)
                    nr_del.reverse()
                    for i in nr_del:
                        del rs.ROIContourSequence[i]
                    # RTROIObservationsSequence
                    nr_del = []
                    for i in range(len(rs.RTROIObservationsSequence)):
                        if rs.RTROIObservationsSequence[i].ReferencedROINumber not in structure_nr_to_save:
                            nr_del.append(i)
                    nr_del.reverse()
                    for i in nr_del:
                        del rs.RTROIObservationsSequence[i]
                    # StructureSetROISequence
                    nr_del = []
                    for i in range(len(rs.StructureSetROISequence)):
                        if rs.StructureSetROISequence[i].ROINumber not in structure_nr_to_save:
                            nr_del.append(i)
                    nr_del.reverse()
                    for i in nr_del:
                        del rs.StructureSetROISequence[i]

                    rs.save_as(mypath_save + 'RS.00001.dcm')  # save modified RS file

            except OSError:  # no path with data for the patient X
                rmdir(mypath_save)
                pass
            except KeyError:  # problem with image
                wrongROI.append(name)
                pass
            except IndexError:
                lista_voi.append(name)
                pass

        if len(wrongROI) != 0:
            config = open(self.mypath_s + os.sep + 'key_error.txt', 'w')
            for i in wrongROI:
                config.write(i + '\n')
            config.close()

        if len(lista_voi) != 0:
            config = open(self.mypath_s + os.sep + 'voi_problem.txt', 'w')
            for i in lista_voi:
                config.write(i + '\n')
            config.close()

        if len(emptyROI) != 0:
            config = open(self.mypath_s + os.sep + 'empty_roi.txt', 'w')
            for i in emptyROI:
                config.write(i + '\n')
            config.close()

        if len(error) != 0:
            config = open(self.mypath_s + os.sep + 'unrecognized error.txt', 'w')
            for i in error:
                config.write(i + '\n')
            config.close()<|MERGE_RESOLUTION|>--- conflicted
+++ resolved
@@ -264,13 +264,11 @@
                         CT = dc.read_file(mypath_file + onlyfiles[im_nr])  # read file to be modified
                         for ki in invalid_tags:
                             del CT[ki]
-<<<<<<< HEAD
+
+                        # to save information about used interpolation
+                        CT.SeriesDescription = self.interpolation_alg
                         # change UID so it is treated as new image
                         CT.FrameOfReferenceUID = CT.FrameOfReferenceUID[:-2] + self.UID
-=======
-                        CT.SeriesDescription = self.interpolation_alg # to save information about used intrepolation
-                        CT.FrameOfReferenceUID = CT.FrameOfReferenceUID[:-2] + self.UID  # change UID so it is treated as new image
->>>>>>> baa7579d
                         CT.SeriesInstanceUID = CT.SeriesInstanceUID[:-2] + self.UID
                         CT.SOPInstanceUID = CT.SOPInstanceUID[:-1] + self.UID + str(im)
                         CT.Columns = new_columns  # adapt columns
