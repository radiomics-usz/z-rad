--- conflicted
+++ resolved
@@ -551,25 +551,14 @@
                             for j in arange(0, len(contour)):
                                 try:
                                     rs.ROIContourSequence[st_nr].ContourSequence[j].ContourData = contour[j]
-<<<<<<< HEAD
                                     nr = len(contour[j]) // 3  #number of points
-=======
-                                    nr = len(contour[j]) / 3  # number of points
->>>>>>> 09b3574d
                                     rs.ROIContourSequence[st_nr].ContourSequence[j].NumberOfContourPoints = str(nr)
                                 except IndexError:  # if the new contour is a longer sequence
                                     a = dc.dataset.Dataset()
-<<<<<<< HEAD
                                     a.add_new((0x3006,0x42), 'CS', 'CLOSED_PLANAR')
                                     a.add_new((0x3006,0x46), 'IS', str(len(contour[j])//3))
-                                    a.add_new((0x3006,0x48), 'IS', str(j)) #sequence element number
+                                    a.add_new((0x3006,0x48), 'IS', str(j))  # sequence element number
                                     a.add_new((0x3006,0x50), 'DS', contour[j])
-=======
-                                    a.add_new((0x3006, 0x42), 'CS', 'CLOSED_PLANAR')
-                                    a.add_new((0x3006, 0x46), 'IS', str(len(contour[j]) / 3))
-                                    a.add_new((0x3006, 0x48), 'IS', str(j))  # sequence element number
-                                    a.add_new((0x3006, 0x50), 'DS', contour[j])
->>>>>>> 09b3574d
                                     rs.ROIContourSequence[st_nr].ContourSequence.append(a)
                             # delete the sequence elements if the original sequence was longer than interpolated
                             for j in arange(len(contour), len(rs.ROIContourSequence[st_nr].ContourSequence)):
